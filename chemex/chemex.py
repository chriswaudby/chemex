--- conflicted
+++ resolved
@@ -31,11 +31,7 @@
         "*   Version: {:<34s} *\n"
         "*                                               *\n"
         "* * * * * * * * * * * * * * * * * * * * * * * * *\n"
-<<<<<<< HEAD
-            .format(__version__)
-=======
         .format(__version__)
->>>>>>> 845295ed
     ))
 
 
