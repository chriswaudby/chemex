--- conflicted
+++ resolved
@@ -42,27 +42,7 @@
             func = chi2.make_calc_residuals(verbose=True)
             args = (c_data, )
 
-<<<<<<< HEAD
-                func = chi2.make_calc_residuals(verbose=True)
-                args = (c_data, )
-
-                lf.minimize(func, c_params, args=args)
-
-                for name, param in c_params.items():
-                    params[name] = param
-
-            print("\nFinalizing...")
-
-        else:
-            print("\nChi2 / Reduced Chi2:")
-
-        func = chi2.make_calc_residuals(verbose=True)
-        args = (data, )
-
-        out = lf.minimize(func, params, args=args)
-=======
             out = lf.minimize(func, c_params, args=args)
->>>>>>> fc894400
 
             for name, param in c_params.items():
                 params[name] = param
