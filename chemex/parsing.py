"""
Created on Jul 1, 2011
Modified substantially Feb/March 2012 to support nicer help

@author: guillaume & Alex Hansen
"""

import argparse
import pkgutil
import sys

import chemex.experiments


def generate_experiment_subparser(prog, subparser, exp_pkg):
    """
    Generates a parsers with experimental arguments based on the directory tree

    Arguments
       prog       :   the program name
       subparser  :   the subparser you will be adding a parser to
       exp_pkg    :   the experimental class directory name

    Returns
       exp_parser :  the parser
    """

    class HelpAction(argparse.Action):
        """
        Special experiment-specific class for the parser arguments. Prints the
        nicely formatted help
        """

        def __call__(self, parser, namespace, values, option_string=None):

            try:
<<<<<<< HEAD

                exp = __import__('.'.join(['chemex', 'experiments', exp_pkg, values, 'exp_help']),
                                 fromlist=['exp_help'], )

                dtp = __import__('.'.join(['chemex', 'experiments', exp_pkg, values, 'data_point']),
                                 fromlist=['data_point'], )

                parse_line = exp.parse_line
                description = exp.description
                reference = exp.reference
                parameters = dtp.PAR_DICT
=======
                exp = __import__(
                    '.'.join(['chemex', 'experiments', exp_pkg, values,
                              'exp_help']),
                    fromlist=['exp_help'],
                )
                dtp = __import__(
                    '.'.join(['chemex', 'experiments', exp_pkg, values,
                              'data_point']),
                    fromlist=['data_point'],
                )
>>>>>>> 0d5ae0cc

            except ImportError:
                sys.stderr.write(
                    "\n ! {:s} is not a {:s} experiment\n\n"
                    .format(values, exp_pkg)
                )
                parser.print_help()
                exit(1)

<<<<<<< HEAD
            format_experiment_help(parse_line, description, reference, parameters)
=======
            parse_line = exp.parse_line
            description = exp.description
            reference = exp.reference
            parameters = dtp.PAR_DICT

            format_experiment_help(parse_line, description, parameters)
>>>>>>> 0d5ae0cc

            sys.exit(0)
            # ## end __call__

            # ## end HelpAction

    exp_class = __import__(
        ".".join(["chemex", "experiments", exp_pkg]),
        fromlist=[exp_pkg]
    )

    exp_help = __import__(
        ".".join(["chemex", "experiments", exp_pkg, "exp_help"]),
        fromlist=["exp_help"]
    )

    exp_parser = subparser.add_parser(
        exp_pkg,
        help=exp_help.parse_line,
        add_help=False,
        usage="{:s} -i {:s} [experiment]".format(prog, exp_pkg)
    )

    pkgs = [modname
            for _, modname, ispkg in pkgutil.iter_modules(exp_class.__path__)
            if ispkg]

    for pkg in sorted(pkgs):
        exp = __import__(
            ".".join(["chemex", "experiments", exp_pkg, pkg, "exp_help"]),
            fromlist=["exp_help"]
        )

        exp_parser.add_argument(pkg, action=HelpAction, help=exp.parse_line)

    return exp_parser


# ## end generate_experiment_subparser


<<<<<<< HEAD
def format_experiment_help(pline='unknown experiment', desc='unknown experiment', ref=None, par=None):
    if not par:
        par = {'spec': [], 'float': [], 'fix': []}

    headline1 = "Spectrometer parameters"
    headline2 = "Fitted parameters"
    headline3 = "Fixed parameters"

    print(pline)
    print("=" * len(pline))
    print("")
    print(desc)
    print("")

    print(headline1)
    print("-" * len(headline1))
    for p in par['exp']:
        print("  * {:s}".format(p))
    print("")

    print(headline2)
    print("-" * len(headline2))
    for p in par['fit']:
        print("  * {:s}".format(p))
    print("")

    print(headline3 + " (by default)")
    print("-" * len(headline3))
    for p in par['fix']:
        print("  * {:s}".format(p))
    print("")
=======
>>>>>>> 0d5ae0cc


# ## end format_experiment_help

<<<<<<< HEAD

########################## THE REAL PARSER IS HERE ##########################
def arg_parse():
    with_info = {'-i', '--info'} & set(sys.argv)
=======
class MyParser(argparse.ArgumentParser):
    def error(self, message):
        sys.stderr.write('error: %s\n' % message)
        self.print_help()
        sys.exit(2)
>>>>>>> 0d5ae0cc


def arg_parse():
    description = (
    "ChemEx is an analysis program for chemical exchange detected by NMR. It "
    "is designed to take almost any kind of NMR data to aid the analysis, but "
    "the principle techniques are CPMG relaxation dispersion and Chemical "
    "Exchange Saturation Transfer.")

    parser = MyParser(description=description)

    subparsers = parser.add_subparsers(dest='commands', )

    # Parser Info
    parser_info = subparsers.add_parser(
        "info",
        help="Shows classes of experiments that can be fit",
        description="Enter a class of experiments.",
    )

    subparsers_info = parser_info.add_subparsers(dest='types')
    types = [name for _, name, ispkg in
             pkgutil.iter_modules(chemex.experiments.__path__) if ispkg]

    for type in types:

        type_help = __import__(
            '.'.join(['chemex', 'experiments', type, 'exp_help']),
            fromlist=['exp_help'])

        parser_info_exp = subparsers_info.add_parser(
            type,
            help=type_help.parse_line,
            description="Enter an experiment to obtain more info about it.",
        )

        subparsers_info_type = parser_info_exp.add_subparsers(
            dest='experiments', )

        path_experiments = __import__(
            '.'.join(['chemex', 'experiments', type]),
            fromlist=[type]).__path__

        experiments = [name for _, name, ispkg in
                       pkgutil.iter_modules(path_experiments) if ispkg]

        for experiment in experiments:
            experiment_help = __import__(
                '.'.join(
                    ['chemex', 'experiments', type, experiment, 'exp_help']),
                fromlist=['exp_help']
            )

            subparsers_info_type.add_parser(
                '_'.join([experiment, type]),
                help=experiment_help.parse_line,
                add_help=False,
            )

    # Parser fit
    parser_fit = subparsers.add_parser(
        "fit",
        help="Starts a fit",
        prefix_chars='+-'
    )

    parser_fit.add_argument(
        '-e',
        dest='experiments',
        metavar='FILE',
        nargs='+',
        required=True,
        help='Input files containing experimental setup and data location'
    )

    parser_fit.add_argument(
        '-p',
        dest='parameters',
        metavar='FILE',
        required=True,
        help='Input file containing the fitting parameters'
    )

    parser_fit.add_argument(
        '-m',
        dest='method',
        metavar='FILE',
        help='Input file containing the fitting method'
    )

    parser_fit.add_argument(
        '-o',
        dest='out_dir',
        metavar='DIR',
        default='./output',
        help='Directory for output'
    )

    parser_fit.add_argument(
        '-i',
        '--info',
        action='store_true',
        help='List of experiments'
    )

    parser_fit.add_argument(
        '--noplot',
        action='store_true',
        help='No plots of the fits'
    )

    group_residue_selec = parser_fit.add_mutually_exclusive_group()

    group_residue_selec.add_argument(
        '+r',
        dest='res_incl',
        metavar='ID',
        nargs='+',
        help='residue(s) to include in the fit'
    )

    group_residue_selec.add_argument(
        '-r',
        dest='res_excl',
        metavar='ID',
        nargs='+',
        help='residue(s) to exclude from the fit'
    )

    group_simulation = parser_fit.add_mutually_exclusive_group()

    group_simulation.add_argument(
        '--mc',
        metavar='N',
        type=int,
        help='Run N Monte-Carlo simulation'
    )

    group_simulation.add_argument(
        '--bs',
        metavar='N',
        type=int,
        help='Run N Bootstrap simulation'
    )

    args = parser.parse_args()

    if args.commands == 'fit':
        if args.res_incl:
            args.res_incl = [res.lower() for res in args.res_incl]
        if args.res_excl:
            args.res_excl = [res.lower() for res in args.res_excl]

    return args


# ######################### THE REAL PARSER IS HERE ##########################
# def arg_parse():
# with_info = set(['-i', '--info']) & set(sys.argv)
#
#     ######## PARSER TO GET HELP ########
#     if with_info:
#
#         args_to_parse = sys.argv[1:]
#
#         for flag in with_info:
#             args_to_parse.remove(flag)
#
#         parser = argparse.ArgumentParser(description="Classes of
# experiments", add_help=False,
#                                          usage="{:s} -i [experiment
# type]".format(sys.argv[0]))
#
#         subparser = parser.add_subparsers(help='Lists of fittable
# experiments')
#
#         exp_parsers = {}
#
#         exp_pkgs = [modname
#                     for _, modname, ispkg in pkgutil.iter_modules(
# chemex.experiments.__path__)
#                     if ispkg]
#
#         for exp_pkg in sorted(exp_pkgs):
#             exp_parsers[exp_pkg] = generate_experiment_subparser(
# parser.prog, subparser, exp_pkg)
#
#         if len(args_to_parse) == 0:
#             parser.print_help()
#
#         elif len(args_to_parse) == 1 and args_to_parse[0] in exp_parsers:
#             exp_parsers[args_to_parse[0]].print_help()
#
#         else:
#             parser.parse_args(args_to_parse)
#
#         exit(0)
#
#     ######## PARSER TO RUN THE CALCULATION ########
#     # Parses the command line
#
#     description = ("ChemEx is an analysis program for chemical exchange
# detected by NMR. It "
#                    "is designed to take almost any kind of NMR data to aid
#  the analysis, but "
#                    "the principle techniques are CPMG relaxation
# dispersion and Chemical "
#                    "Exchange Saturation Transfer.")
#
#     parser = argparse.ArgumentParser(description=description,
# prefix_chars='+-')
#
#     parser.add_argument('-e', dest='experiments', metavar='FILE',
# nargs='+', required=True,
#                         help='Input files containing experimental setup
# and data location')
#     parser.add_argument('-p', dest='parameters', metavar='FILE',
# required=True,
#                         help='Input file containing the fitting parameters')
#     parser.add_argument('-m', dest='method', metavar='FILE', help='Input
# file containing the fitting method')
#     parser.add_argument('-o', dest='out_dir', metavar='DIR',
# default='./output', help='Directory for output')
#     parser.add_argument('-i', '--info', action='store_true', help='List of
#  experiments')
#
#     group_residue_selec = parser.add_mutually_exclusive_group()
#     group_residue_selec.add_argument('+r', dest='res_incl', metavar='ID',
# nargs='+',
#                                      help='residue(s) to include in the fit')
#     group_residue_selec.add_argument('-r', dest='res_excl', metavar='ID',
# nargs='+',
#                                      help='residue(s) to exclude from the
# fit')
#
#     group_simulation = parser.add_mutually_exclusive_group()
#     group_simulation.add_argument('--mc', metavar='N', type=int, help='Run
#  N Monte-Carlo simulation')
#     group_simulation.add_argument('--bs', metavar='N', type=int, help='Run
#  N Bootstrap simulation')
#
#     parser.add_argument('--noplot', action='store_true', help='No plots of
#  the fits')
#
#     if len(sys.argv) == 1:
#         parser.print_help()
#         sys.exit(1)
#
#     args = parser.parse_args()
#
#     if args.res_incl:
#         args.res_incl = [res.lower() for res in args.res_incl]
#
#     if args.res_excl:
#         args.res_excl = [res.lower() for res in args.res_excl]
#
#     return args<|MERGE_RESOLUTION|>--- conflicted
+++ resolved
@@ -34,19 +34,6 @@
         def __call__(self, parser, namespace, values, option_string=None):
 
             try:
-<<<<<<< HEAD
-
-                exp = __import__('.'.join(['chemex', 'experiments', exp_pkg, values, 'exp_help']),
-                                 fromlist=['exp_help'], )
-
-                dtp = __import__('.'.join(['chemex', 'experiments', exp_pkg, values, 'data_point']),
-                                 fromlist=['data_point'], )
-
-                parse_line = exp.parse_line
-                description = exp.description
-                reference = exp.reference
-                parameters = dtp.PAR_DICT
-=======
                 exp = __import__(
                     '.'.join(['chemex', 'experiments', exp_pkg, values,
                               'exp_help']),
@@ -57,7 +44,6 @@
                               'data_point']),
                     fromlist=['data_point'],
                 )
->>>>>>> 0d5ae0cc
 
             except ImportError:
                 sys.stderr.write(
@@ -67,16 +53,12 @@
                 parser.print_help()
                 exit(1)
 
-<<<<<<< HEAD
-            format_experiment_help(parse_line, description, reference, parameters)
-=======
             parse_line = exp.parse_line
             description = exp.description
             reference = exp.reference
             parameters = dtp.PAR_DICT
 
             format_experiment_help(parse_line, description, parameters)
->>>>>>> 0d5ae0cc
 
             sys.exit(0)
             # ## end __call__
@@ -118,56 +100,14 @@
 # ## end generate_experiment_subparser
 
 
-<<<<<<< HEAD
-def format_experiment_help(pline='unknown experiment', desc='unknown experiment', ref=None, par=None):
-    if not par:
-        par = {'spec': [], 'float': [], 'fix': []}
-
-    headline1 = "Spectrometer parameters"
-    headline2 = "Fitted parameters"
-    headline3 = "Fixed parameters"
-
-    print(pline)
-    print("=" * len(pline))
-    print("")
-    print(desc)
-    print("")
-
-    print(headline1)
-    print("-" * len(headline1))
-    for p in par['exp']:
-        print("  * {:s}".format(p))
-    print("")
-
-    print(headline2)
-    print("-" * len(headline2))
-    for p in par['fit']:
-        print("  * {:s}".format(p))
-    print("")
-
-    print(headline3 + " (by default)")
-    print("-" * len(headline3))
-    for p in par['fix']:
-        print("  * {:s}".format(p))
-    print("")
-=======
->>>>>>> 0d5ae0cc
-
 
 # ## end format_experiment_help
 
-<<<<<<< HEAD
-
-########################## THE REAL PARSER IS HERE ##########################
-def arg_parse():
-    with_info = {'-i', '--info'} & set(sys.argv)
-=======
 class MyParser(argparse.ArgumentParser):
     def error(self, message):
         sys.stderr.write('error: %s\n' % message)
         self.print_help()
         sys.exit(2)
->>>>>>> 0d5ae0cc
 
 
 def arg_parse():
