import argparse
import importlib
import pkgutil
import sys

<<<<<<< HEAD
from chemex import __version__, experiments, util
=======
from chemex import experiments, util, __version__
>>>>>>> 845295ed


class MyParser(argparse.ArgumentParser):
    def error(self, message):
        sys.stderr.write('error: %s\n' % message)
        self.print_help()
        sys.exit(2)


def arg_parse():
    description = (
        "ChemEx is an analysis program for chemical exchange detected by "
        "NMR. It is designed to take almost any kind of NMR data to aid the "
        "analysis, but the principle techniques are CPMG relaxation "
        "dispersion and Chemical Exchange Saturation Transfer."
    )

    parser = MyParser(
        description=description,
        prog='chemex',
    )

    parser.add_argument('--version', action='version', version='%(prog)s {}'.format(__version__))

    subparsers = parser.add_subparsers(dest='commands', )

    parser_info = subparsers.add_parser(
        "info",
        help="Shows classes of experiments that can be fit",
        description="Enter a class of experiments.",
    )

    subparsers_info = parser_info.add_subparsers(dest='types')
    subparsers_info.required = True

    exp_types = [
        name
        for _, name, ispkg in pkgutil.iter_modules(experiments.__path__, experiments.__name__ + '.')
        if ispkg
        ]

    for exp_type in exp_types:

        name_exp_type = exp_type.replace('chemex.experiments.', '')

        package_exp_type = importlib.import_module(exp_type)
        parser_info_type = subparsers_info.add_parser(
            name_exp_type,
            help=package_exp_type.__doc__.split('\n')[0],
            description="Enter an experiment to obtain more info about it.",
        )
        subparsers_info_type = parser_info_type.add_subparsers(dest='experiments')
        subparsers_info_type.required = True

        exps = [
            name
            for _, name, ispkg in pkgutil.walk_packages(package_exp_type.__path__, package_exp_type.__name__ + '.')
            if not ispkg
            ]

        for exp in exps:

            package_exp = importlib.import_module(exp)

            if hasattr(package_exp, 'Profile'):
                name_exp = exp.replace('chemex.experiments.' + name_exp_type +
                                       '.', '').replace('profiles.', '')

                subparsers_info_type.add_parser(
                    name_exp,
                    help=package_exp.__doc__.split('\n')[0],
                    add_help=False,
                )

    # Parser fit
    parser_fit = subparsers.add_parser(
        "fit",
        help="Starts a fit",
        prefix_chars='+-'
    )

    parser_fit.add_argument(
        '-e',
        dest='experiments',
        metavar='FILE',
        nargs='+',
        required=True,
        help='Input files containing experimental setup and data location'
    )

    parser_fit.add_argument(
        '-d',
        dest='model',
        metavar='MODEL',
        default='2st.pb_kex',
        help='Exchange model used to fit the data'
    )

    parser_fit.add_argument(
        '-p',
        dest='parameters',
        metavar='FILE',
        required=True,
        help='Input file containing the fitting parameters'
    )

    parser_fit.add_argument(
        '-m',
        dest='method',
        metavar='FILE',
        help='Input file containing the fitting method'
    )

    parser_fit.add_argument(
        '-o',
        dest='out_dir',
        metavar='DIR',
        default='./output',
        help='Directory for output'
    )

    parser_fit.add_argument(
        '--noplot',
        action='store_true',
        help='No plots of the fits'
    )

    group_residue_selec = parser_fit.add_mutually_exclusive_group()

    group_residue_selec.add_argument(
        '+r',
        dest='res_incl',
        metavar='ID',
        nargs='+',
        help='residue(s) to include in the fit'
    )

    group_residue_selec.add_argument(
        '-r',
        dest='res_excl',
        metavar='ID',
        nargs='+',
        help='residue(s) to exclude from the fit'
    )

    group_simulation = parser_fit.add_mutually_exclusive_group()

    group_simulation.add_argument(
        '--mc',
        metavar='N',
        type=int,
        help='Run N Monte-Carlo simulation'
    )

    group_simulation.add_argument(
        '--bs',
        metavar='N',
        type=int,
        help='Run N Bootstrap simulation'
    )

    args = parser.parse_args()

    if args.commands == 'fit':
        if args.res_incl:
            args.res_incl = set([res.lower() for res in args.res_incl])
        if args.res_excl:
            args.res_excl = set([res.lower() for res in args.res_excl])

    return args


def format_experiment_help(exp_type, exp_name):
    headline1 = "Experimental parameters"
    headline2 = "Fitted parameters (by default)"
    headline3 = "Fixed parameters (by default)"

    if exp_type in ['cest', 'cpmg']:
        module_exp = importlib.import_module('.'.join(['chemex.experiments',
                                                       exp_type, 'profiles',
                                                       exp_name]))
    else:
        module_exp = importlib.import_module('.'.join(['chemex.experiments',
                                                       exp_type, exp_name]))

    title = module_exp.__doc__.split('\n')[0]
    description = '\n'.join(module_exp.__doc__.split('\n')[1:]).strip('\n')

    util.header1(title)
    print("")
    print(description)
    print("")

    util.header2(headline1)
    for name in module_exp.attributes_exp:
        print(("  * {:s}".format(name)))

    util.header2(headline2)
    for name, settings in module_exp.params_exp.items():
        if settings['vary']:
            print(("  * {:s}".format(name)))

    util.header2(headline3)
    for name, settings in module_exp.params_exp.items():
        if not settings['vary']:
            print(("  * {:s}".format(name)))<|MERGE_RESOLUTION|>--- conflicted
+++ resolved
@@ -3,11 +3,7 @@
 import pkgutil
 import sys
 
-<<<<<<< HEAD
-from chemex import __version__, experiments, util
-=======
 from chemex import experiments, util, __version__
->>>>>>> 845295ed
 
 
 class MyParser(argparse.ArgumentParser):
