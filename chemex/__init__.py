"""ChemEx is an analysis program for chemical exchange detected by NMR. It
is designed to take almost any kind of NMR data to aid the analysis, but
the principle techniques are CPMG relaxation dispersion and Chemical
Exchange Saturation Transfer."""

<<<<<<< HEAD
__version__ = '0.4.1'
=======
__version__ = '0.4.2'
>>>>>>> c3963b2b
<|MERGE_RESOLUTION|>--- conflicted
+++ resolved
@@ -3,8 +3,9 @@
 the principle techniques are CPMG relaxation dispersion and Chemical
 Exchange Saturation Transfer."""
 
-<<<<<<< HEAD
+<< << << < HEAD
 __version__ = '0.4.1'
-=======
+== == == =
 __version__ = '0.4.2'
->>>>>>> c3963b2b
+>> >> >> > release / 0.4
+.2