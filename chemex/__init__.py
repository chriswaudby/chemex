--- conflicted
+++ resolved
@@ -6,9 +6,5 @@
 Exchange Saturation Transfer."""
 
 from ._version import get_versions
-<<<<<<< HEAD
-
-=======
->>>>>>> 845295ed
 __version__ = get_versions()['version']
 del get_versions